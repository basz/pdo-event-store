<?php
/**
 * This file is part of the prooph/pdo-event-store.
 * (c) 2016-2017 prooph software GmbH <contact@prooph.de>
 * (c) 2016-2017 Sascha-Oliver Prolic <saschaprolic@googlemail.com>
 *
 * For the full copyright and license information, please view the LICENSE
 * file that was distributed with this source code.
 */

declare(strict_types=1);

namespace ProophTest\EventStore\Pdo;

use ArrayIterator;
use PDO;
use Prooph\Common\Messaging\FQCNMessageFactory;
use Prooph\EventStore\Exception\ConcurrencyException;
use Prooph\EventStore\Metadata\FieldType;
use Prooph\EventStore\Metadata\MetadataMatcher;
use Prooph\EventStore\Metadata\Operator;
use Prooph\EventStore\Pdo\Exception\JsonException;
use Prooph\EventStore\Pdo\Exception\RuntimeException;
use Prooph\EventStore\Pdo\MySqlEventStore;
use Prooph\EventStore\Pdo\PersistenceStrategy;
use Prooph\EventStore\Pdo\PersistenceStrategy\MySqlAggregateStreamStrategy;
use Prooph\EventStore\Pdo\PersistenceStrategy\MySqlSingleStreamStrategy;
use Prooph\EventStore\Stream;
use Prooph\EventStore\StreamName;
use ProophTest\EventStore\Mock\UserCreated;
use ProophTest\EventStore\Mock\UsernameChanged;
use Ramsey\Uuid\Uuid;

/**
 * @group mysql
 */
final class MySqlEventStoreTest extends AbstractPdoEventStoreTest
{
    /**
     * @var MySqlEventStore
     */
    protected $eventStore;

    protected function setUp(): void
    {
        if (TestUtil::getDatabaseDriver() !== 'pdo_mysql') {
            throw new \RuntimeException('Invalid database driver');
        }

        $this->connection = TestUtil::getConnection();
        TestUtil::initDefaultDatabaseTables($this->connection);

        $this->eventStore = new MySqlEventStore(
            new FQCNMessageFactory(),
            $this->connection,
            new MySqlAggregateStreamStrategy()
        );
    }

    /**
     * @test
     */
    public function it_cannot_create_new_stream_if_table_name_is_already_used(): void
    {
        $this->expectException(RuntimeException::class);
        $this->expectExceptionMessage('Error during createSchemaFor');

        $streamName = new StreamName('foo');
        $strategy = new MySqlAggregateStreamStrategy();
        $schema = $strategy->createSchema($strategy->generateTableName($streamName));

        foreach ($schema as $command) {
            $statement = $this->connection->prepare($command);
            $statement->execute();
        }

        $this->eventStore->create(new Stream($streamName, new ArrayIterator()));
    }

    /**
     * @test
     */
    public function it_loads_correctly_using_single_stream_per_aggregate_type_strategy(): void
    {
        $this->eventStore = new MySqlEventStore(
            new FQCNMessageFactory(),
            $this->connection,
            new MySqlSingleStreamStrategy(),
            5
        );

        $streamName = new StreamName('Prooph\Model\User');

        $stream = new Stream($streamName, new ArrayIterator($this->getMultipleTestEvents()));

        $this->eventStore->create($stream);

        $metadataMatcher = new MetadataMatcher();
        $metadataMatcher = $metadataMatcher->withMetadataMatch('_aggregate_id', Operator::EQUALS(), 'one');
        $events = iterator_to_array($this->eventStore->load($streamName, 1, null, $metadataMatcher));
        $this->assertCount(100, $events);
        $lastUser1Event = array_pop($events);

        $metadataMatcher = new MetadataMatcher();
        $metadataMatcher = $metadataMatcher->withMetadataMatch('_aggregate_id', Operator::EQUALS(), 'two');
        $events = iterator_to_array($this->eventStore->load($streamName, 1, null, $metadataMatcher));
        $this->assertCount(100, $events);
        $lastUser2Event = array_pop($events);

        $this->assertEquals('Sandro', $lastUser1Event->payload()['name']);
        $this->assertEquals('Bradley', $lastUser2Event->payload()['name']);
    }

    /**
     * @test
     */
    public function it_fails_to_write_with_duplicate_version_and_mulitple_streams_per_aggregate_strategy(): void
    {
        $this->expectException(ConcurrencyException::class);

        $this->eventStore = new MySqlEventStore(
            new FQCNMessageFactory(),
            $this->connection,
            new MySqlSingleStreamStrategy()
        );

        $streamEvent = UserCreated::with(
            ['name' => 'Max Mustermann', 'email' => 'contact@prooph.de'],
            1
        );

        $aggregateId = Uuid::uuid4()->toString();

        $streamEvent = $streamEvent->withAddedMetadata('tag', 'person');
        $streamEvent = $streamEvent->withAddedMetadata('_aggregate_id', $aggregateId);
        $streamEvent = $streamEvent->withAddedMetadata('_aggregate_type', 'user');

        $stream = new Stream(new StreamName('Prooph\Model\User'), new ArrayIterator([$streamEvent]));

        $this->eventStore->create($stream);

        $streamEvent = UsernameChanged::with(
            ['name' => 'John Doe'],
            1
        );

        $streamEvent = $streamEvent->withAddedMetadata('tag', 'person');
        $streamEvent = $streamEvent->withAddedMetadata('_aggregate_id', $aggregateId);
        $streamEvent = $streamEvent->withAddedMetadata('_aggregate_type', 'user');

        $this->eventStore->appendTo(new StreamName('Prooph\Model\User'), new ArrayIterator([$streamEvent]));
    }

    public function it_ignores_transaction_handling_if_flag_is_enabled(): void
    {
        $connection = $this->prophesize(PDO::class);
        $connection->beginTransaction()->shouldNotBeCalled();
        $connection->commit()->shouldNotBeCalled();
        $connection->rollback()->shouldNotBeCalled();

        $eventStore = new MySqlEventStore(new FQCNMessageFactory(), $connection->reveal(), new MySqlAggregateStreamStrategy());

        $streamEvent = UserCreated::with(
            ['name' => 'Max Mustermann', 'email' => 'contact@prooph.de'],
            1
        );

        $stream = new Stream(new StreamName('Prooph\Model\User'), new ArrayIterator([$streamEvent]));

        $eventStore->create($stream);

        $streamEvent = UsernameChanged::with(
            ['name' => 'John Doe'],
            1
        );

        $eventStore->appendTo(new StreamName('Prooph\Model\User'), new ArrayIterator([$streamEvent]));
    }

    /**
     * @test
<<<<<<< HEAD
     * issue: https://github.com/prooph/pdo-event-store/issues/110
     */
    public function it_handles_invalid_json(): void
    {
        $this->expectException(JsonException::class);

        $event = UserCreated::with(['name' => ['John', 'ßnow']], 1);
        $event = $event->withAddedMetadata('key', 'value');

        $streamName = new StreamName('Prooph\Model\User');
        $stream = new Stream($streamName, new ArrayIterator([$event]), ['some' => ['metadata', 'as', 'well']]);

        $this->eventStore->create($stream);

        // Trigger an error when using an umlaut in the payload.
        $this->connection->query('SET NAMES latin1');

        $metadataMatcher = new MetadataMatcher();
        $metadataMatcher = $metadataMatcher->withMetadataMatch(
            'event_id', Operator::EQUALS(), $event->uuid()->toString(), FieldType::MESSAGE_PROPERTY()
        );

        $streamEvents = $this->eventStore->load($streamName, 1, null, $metadataMatcher);
        $streamEvents->current(); // Trigger PdoStreamIterator.
=======
     */
    public function it_removes_stream_if_stream_table_hasnt_been_created(): void
    {
        $strategy = $this->createMock(PersistenceStrategy::class);
        $strategy->method('createSchema')->willReturn(["SIGNAL SQLSTATE '45000';"]);
        $strategy->method('generateTableName')->willReturn('_non_existing_table');

        $eventStore = new MysqlEventStore(
            new FQCNMessageFactory(),
            $this->connection,
            $strategy
        );
        $stream = new Stream(new StreamName('Prooph\Model\User'), new ArrayIterator());

        try {
            $eventStore->create($stream);
        } catch (RuntimeException $e) {
        }

        $this->assertFalse($eventStore->hasStream($stream->streamName()));
>>>>>>> 8780fd94
    }
}<|MERGE_RESOLUTION|>--- conflicted
+++ resolved
@@ -179,32 +179,6 @@
 
     /**
      * @test
-<<<<<<< HEAD
-     * issue: https://github.com/prooph/pdo-event-store/issues/110
-     */
-    public function it_handles_invalid_json(): void
-    {
-        $this->expectException(JsonException::class);
-
-        $event = UserCreated::with(['name' => ['John', 'ßnow']], 1);
-        $event = $event->withAddedMetadata('key', 'value');
-
-        $streamName = new StreamName('Prooph\Model\User');
-        $stream = new Stream($streamName, new ArrayIterator([$event]), ['some' => ['metadata', 'as', 'well']]);
-
-        $this->eventStore->create($stream);
-
-        // Trigger an error when using an umlaut in the payload.
-        $this->connection->query('SET NAMES latin1');
-
-        $metadataMatcher = new MetadataMatcher();
-        $metadataMatcher = $metadataMatcher->withMetadataMatch(
-            'event_id', Operator::EQUALS(), $event->uuid()->toString(), FieldType::MESSAGE_PROPERTY()
-        );
-
-        $streamEvents = $this->eventStore->load($streamName, 1, null, $metadataMatcher);
-        $streamEvents->current(); // Trigger PdoStreamIterator.
-=======
      */
     public function it_removes_stream_if_stream_table_hasnt_been_created(): void
     {
@@ -225,6 +199,33 @@
         }
 
         $this->assertFalse($eventStore->hasStream($stream->streamName()));
->>>>>>> 8780fd94
+    }
+
+    /**
+     * @test
+     * issue: https://github.com/prooph/pdo-event-store/issues/110
+     */
+    public function it_handles_invalid_json(): void
+    {
+        $this->expectException(JsonException::class);
+
+        $event = UserCreated::with(['name' => ['John', 'ßnow']], 1);
+        $event = $event->withAddedMetadata('key', 'value');
+
+        $streamName = new StreamName('Prooph\Model\User');
+        $stream = new Stream($streamName, new ArrayIterator([$event]), ['some' => ['metadata', 'as', 'well']]);
+
+        $this->eventStore->create($stream);
+
+        // Trigger an error when using an umlaut in the payload.
+        $this->connection->query('SET NAMES latin1');
+
+        $metadataMatcher = new MetadataMatcher();
+        $metadataMatcher = $metadataMatcher->withMetadataMatch(
+            'event_id', Operator::EQUALS(), $event->uuid()->toString(), FieldType::MESSAGE_PROPERTY()
+        );
+
+        $streamEvents = $this->eventStore->load($streamName, 1, null, $metadataMatcher);
+        $streamEvents->current(); // Trigger PdoStreamIterator.
     }
 }